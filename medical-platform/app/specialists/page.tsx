--- conflicted
+++ resolved
@@ -16,14 +16,6 @@
 const specialists = [
   {
     id: 1,
-<<<<<<< HEAD
-    name: "Dr. Sarah Chen",
-    specialty: "Cardiology",
-    rating: 4.9,
-    reviews: 127,
-    location: "Downtown Medical Center// contains the relevant specialists and their data",
-    distance: "2.3 miles",
-=======
     name: "Anne-Catherine Bachoud-Levi, MD, PhD",
     specialty: "Huntington's Disease",
     institution: "Assistance Publique - Hôpitaux de Paris",
@@ -31,7 +23,6 @@
     state: null,
     country: "France",
     zip_code: "94010",
->>>>>>> 7262090d
     phone: "(555) 123-4567",
     email: "s.chen@medcenter.com",
     insuranceProvider: null,
